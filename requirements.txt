--- conflicted
+++ resolved
@@ -20,12 +20,9 @@
 pydub==0.25.1
 sounddevice==0.5.1
 scipy==1.15.2
-<<<<<<< HEAD
+
 # remember to install ffmpeg separately
-=======
 
-# remember to install ffmpeg seperatly
->>>>>>> 4c7ca3a7
 
 # Edge Optimization 
 
